/*!
Connector inventory interface.
*/

use crate::error::{Error, Result};
use crate::mem::{CloneablePhysicalMemory, PhysicalMemoryBox, PhysicalMemory, PhysicalReadData, PhysicalWriteData, PhysicalMemoryMetadata};

use super::ConnectorArgs;

use std::ffi::CString;
use std::fs::read_dir;
use std::os::raw::c_char;
use std::path::{Path, PathBuf};
use std::sync::Arc;

use log::{debug, error, info, warn};

use libloading::Library;

/// Exported memflow connector version
pub const MEMFLOW_CONNECTOR_VERSION: i32 = 6;

/// Type of a single connector instance
pub type ConnectorType = PhysicalMemoryBox;

/// Describes a connector
#[repr(C)]
pub struct ConnectorDescriptor {
    /// The connector inventory api version for when the connector was built.
    /// This has to be set to `MEMFLOW_CONNECTOR_VERSION` of memflow.
    ///
    /// If the versions mismatch the inventory will refuse to load.
    pub connector_version: i32,

    /// The name of the connector.
    /// This name will be used when loading a connector from a connector inventory.
    pub name: &'static str,

    /// The factory function for the connector.
    /// Calling this function will produce new connector instances.
    //pub factory: extern "C" fn(args: &ConnectorArgs) -> Result<ConnectorType>,
    pub vtable: ConnectorFunctionTable,
}

#[repr(C)]
#[derive(Clone)]
pub struct ConnectorFunctionTable {
    // TODO: clone function

    pub create: extern "C" fn(args: *const c_char) -> Option<&'static mut Box<dyn PhysicalMemory>>,

    pub phys_read_raw_list: extern "C" fn(phys_mem: Option<&mut Box<dyn PhysicalMemory>>) -> i32,
    pub phys_write_raw_list: extern "C" fn(phys_mem: Option<&mut Box<dyn PhysicalMemory>>) -> i32,
    pub metadata: extern "C" fn(phys_mem: Option<&Box<dyn PhysicalMemory>>) -> i32,

    pub clone: extern "C" fn(phys_mem: Option<&Box<dyn PhysicalMemory>>) -> Option<&'static mut Box<dyn PhysicalMemory>>,

    pub drop: extern "C" fn(phys_mem: Option<&mut Box<dyn PhysicalMemory>>),
}

/// Holds an inventory of available connectors.
pub struct ConnectorInventory {
    connectors: Vec<Connector>,
}

impl ConnectorInventory {
    /// Creates a new inventory of connectors from the provided path.
    /// The path has to be a valid directory or the function will fail with an `Error::IO` error.
    ///
    /// # Safety
    ///
    /// Loading third party libraries is inherently unsafe and the compiler
    /// cannot guarantee that the implementation of the library
    /// matches the one specified here. This is especially true if
    /// the loaded library implements the necessary interface manually.
    ///
    /// # Examples
    ///
    /// Creating a inventory:
    /// ```
    /// use memflow::connector::ConnectorInventory;
    ///
    /// let inventory = unsafe {
    ///     ConnectorInventory::scan_path("./")
    /// }.unwrap();
    /// ```
    pub unsafe fn scan_path<P: AsRef<Path>>(path: P) -> Result<Self> {
        let mut dir = PathBuf::default();
        dir.push(path);

        let mut ret = Self { connectors: vec![] };
        ret.add_dir(dir)?;
        Ok(ret)
    }

    #[doc(hidden)]
    #[deprecated]
    pub unsafe fn with_path<P: AsRef<Path>>(path: P) -> Result<Self> {
        Self::scan_path(path)
    }

    /// Creates a new inventory of connectors by searching various paths.
    ///
    /// It will query PATH, and an additional set of of directories (standard unix ones, if unix,
    /// and "HOME/.local/lib" on all OSes) for "memflow" directory, and if there is one, then
    /// search for libraries in there.
    ///
    /// # Safety
    ///
    /// Loading third party libraries is inherently unsafe and the compiler
    /// cannot guarantee that the implementation of the library
    /// matches the one specified here. This is especially true if
    /// the loaded library implements the necessary interface manually.
    ///
    /// # Examples
    ///
    /// Creating an inventory:
    /// ```
    /// use memflow::connector::ConnectorInventory;
    ///
    /// let inventory = unsafe {
    ///     ConnectorInventory::scan()
    /// };
    /// ```
    pub unsafe fn scan() -> Self {
        #[cfg(unix)]
        let extra_paths: Vec<&str> = vec![
            "/opt",
            "/lib",
            "/usr/lib/",
            "/usr/local/lib",
            "/lib32",
            "/lib64",
            "/usr/lib32",
            "/usr/lib64",
            "/usr/local/lib32",
            "/usr/local/lib64",
        ];
        #[cfg(not(unix))]
        let extra_paths: Vec<&str> = vec![];

        let path_iter = extra_paths.into_iter().map(PathBuf::from);

        let path_var = std::env::var_os("PATH");
        let path_iter = path_iter.chain(
            path_var
                .as_ref()
                .map(|p| std::env::split_paths(p))
                .into_iter()
                .flatten(),
        );

        let path_iter = path_iter.chain(
            dirs::home_dir()
                .map(|dir| dir.join(".local").join("lib"))
                .into_iter(),
        );

        let mut ret = Self { connectors: vec![] };

        for mut path in path_iter {
            path.push("memflow");
            ret.add_dir(path).ok();
        }

        ret
    }

    #[doc(hidden)]
    #[deprecated]
    pub unsafe fn try_new() -> Result<Self> {
        Ok(Self::scan())
    }

    /// Adds a library directory to the inventory
    ///
    /// # Safety
    ///
    /// Same as previous functions - compiler can not guarantee the safety of
    /// third party library implementations.
    pub unsafe fn add_dir(&mut self, dir: PathBuf) -> Result<&mut Self> {
        if !dir.is_dir() {
            return Err(Error::IO("invalid path argument"));
        }

        info!("scanning {:?} for connectors", dir);

        for entry in read_dir(dir).map_err(|_| Error::IO("unable to read directory"))? {
            let entry = entry.map_err(|_| Error::IO("unable to read directory entry"))?;
            if let Ok(connector) = Connector::try_with(entry.path()) {
                if self
                    .connectors
                    .iter()
                    .find(|c| connector.name == c.name)
                    .is_none()
                {
                    info!("adding connector '{}': {:?}", connector.name, entry.path());
                    self.connectors.push(connector);
                } else {
                    debug!(
                        "skipping connector '{}' because it was added already: {:?}",
                        connector.name,
                        entry.path()
                    );
                }
            }
        }

        Ok(self)
    }

    /// Returns the names of all currently available connectors that can be used
    /// when calling `create_connector` or `create_connector_default`.
    pub fn available_connectors(&self) -> Vec<String> {
        self.connectors
            .iter()
            .map(|c| c.name.clone())
            .collect::<Vec<_>>()
    }

    /// Tries to create a new connector instance for the connector with the given name.
    /// The connector will be initialized with the args provided to this call.
    ///
    /// In case no connector could be found this will throw an `Error::Connector`.
    ///
    /// # Safety
    ///
    /// Loading third party libraries is inherently unsafe and the compiler
    /// cannot guarantee that the implementation of the library
    /// matches the one specified here. This is especially true if
    /// the loaded library implements the necessary interface manually.
    ///
    /// It is adviced to use a proc macro for defining a connector.
    ///
    /// # Examples
    ///
    /// Creating a connector instance:
    /// ```no_run
    /// use memflow::connector::{ConnectorInventory, ConnectorArgs};
    ///
    /// let inventory = unsafe {
    ///     ConnectorInventory::scan_path("./")
    /// }.unwrap();
    /// let connector = unsafe {
    ///     inventory.create_connector("coredump", &ConnectorArgs::new())
    /// }.unwrap();
    /// ```
    ///
    /// Defining a dynamically loaded connector:
    /// ```
    /// use memflow::error::Result;
    /// use memflow::types::size;
    /// use memflow::mem::dummy::DummyMemory;
    /// use memflow::connector::ConnectorArgs;
    /// use memflow_derive::connector;
    ///
    /// #[connector(name = "dummy")]
    /// pub fn create_connector(_args: &ConnectorArgs) -> Result<DummyMemory> {
    ///     Ok(DummyMemory::new(size::mb(16)))
    /// }
    /// ```
    pub unsafe fn create_connector(
        &self,
        name: &str,
        args: &ConnectorArgs,
    ) -> Result<ConnectorInstance> {
        let connector = self
            .connectors
            .iter()
            .find(|c| c.name == name)
            .ok_or_else(|| {
                error!(
                    "unable to find connector with name '{}'. available connectors are: {}",
                    name,
                    self.connectors
                        .iter()
                        .map(|c| c.name.clone())
                        .collect::<Vec<_>>()
                        .join(", ")
                );
                Error::Connector("connector not found")
            })?;
        connector.create(args)
    }

    /// Creates a connector in the same way `create_connector` does but without any arguments provided.
    ///
    /// # Safety
    ///
    /// See the above safety section.
    /// This function essentially just wraps the above function.
    ///
    /// # Examples
    ///
    /// Creating a connector instance:
    /// ```no_run
    /// use memflow::connector::{ConnectorInventory, ConnectorArgs};
    ///
    /// let inventory = unsafe {
    ///     ConnectorInventory::scan_path("./")
    /// }.unwrap();
    /// let connector = unsafe {
    ///     inventory.create_connector_default("coredump")
    /// }.unwrap();
    /// ```
    pub unsafe fn create_connector_default(&self, name: &str) -> Result<ConnectorInstance> {
        self.create_connector(name, &ConnectorArgs::default())
    }
}

/// Stores a connector library instance.
///
/// # Examples
///
/// Creating a connector instance:
/// ```no_run
/// use memflow::connector::{Connector, ConnectorArgs};
///
/// let connector_lib = unsafe {
///     Connector::try_with("./connector.so")
/// }.unwrap();
///
/// let connector = unsafe {
///     connector_lib.create(&ConnectorArgs::new())
/// }.unwrap();
/// ```
#[repr(C)]
#[derive(Clone)]
pub struct Connector {
    _library: Arc<Library>,
    name: String,
    vtable: ConnectorFunctionTable,
}

impl Connector {
    /// Tries to initialize a connector from a `Path`.
    /// The path must point to a valid dynamic library that implements
    /// the memflow inventory interface.
    ///
    /// If the connector does not contain the necessary exports or the version does
    /// not match the current api version this function will return an `Error::Connector`.
    ///
    /// # Safety
    ///
    /// Loading third party libraries is inherently unsafe and the compiler
    /// cannot guarantee that the implementation of the library
    /// matches the one specified here. This is especially true if
    /// the loaded library implements the necessary interface manually.
    pub unsafe fn try_with<P: AsRef<Path>>(path: P) -> Result<Self> {
        let library =
            Library::new(path.as_ref()).map_err(|_| Error::Connector("unable to load library"))?;

        let desc = library
            .get::<*mut ConnectorDescriptor>(b"MEMFLOW_CONNECTOR\0")
            .map_err(|_| Error::Connector("connector descriptor not found"))?
            .read();

        if desc.connector_version != MEMFLOW_CONNECTOR_VERSION {
            warn!(
                "connector {:?} has a different version. version {} required, found {}.",
                path.as_ref(),
                MEMFLOW_CONNECTOR_VERSION,
                desc.connector_version
            );
            return Err(Error::Connector("connector version mismatch"));
        }

        Ok(Self {
            _library: Arc::new(library),
            name: desc.name.to_string(),
            vtable: desc.vtable.clone(),
        })
    }

    /// Creates a new connector instance from this library.
    /// The connector is initialized with the arguments provided to this function.
    ///
    /// # Safety
    ///
    /// Loading third party libraries is inherently unsafe and the compiler
    /// cannot guarantee that the implementation of the library
    /// matches the one specified here. This is especially true if
    /// the loaded library implements the necessary interface manually.
    ///
    /// It is adviced to use a proc macro for defining a connector.
    pub unsafe fn create(&self, args: &ConnectorArgs) -> Result<ConnectorInstance> {
        let cstr = CString::new(args.to_string())
            .map_err(|_| Error::Connector("args could not be parsed"))?;

        // We do not want to return error with data from the shared library
        // that may get unloaded before it gets displayed
<<<<<<< HEAD
        let instance = (self.vtable.create)(cstr.as_ptr())
            .ok_or_else(|| Error::Connector("conn_create failed"))?;
=======
        let instance = connector_res?;
>>>>>>> a45148a8

        Ok(ConnectorInstance {
            instance,
            vtable: self.vtable.clone(),

            _library: self._library.clone(),
        })
    }
}

/// Describes initialized connector instance
///
/// This structure is returned by `Connector`. It is needed to maintain reference
/// counts to the loaded connector library.
pub struct ConnectorInstance {
    instance: &'static mut Box<dyn PhysicalMemory>,
    vtable: ConnectorFunctionTable,

    /// Internal library arc.
    ///
    /// This will keep the library loaded in memory as long as the connector instance is alive.
    /// This has to be the last member of the struct so the library will be unloaded _after_
    /// the instance is destroyed.
    ///
    /// If the library is unloaded prior to the instance this will lead to a SIGSEGV.
    _library: Arc<Library>,
}

// TODO: implement PhysicalMemory on ConnectorInstance instead of down/upcasting
// down/upcasting can result in issues when not going through the FFI

// TODO: safety
unsafe impl Sync for ConnectorInstance {}
unsafe impl Send for ConnectorInstance {}

/*
impl std::ops::Deref for ConnectorInstance {
    type Target = dyn CloneablePhysicalMemory;

    fn deref(&self) -> &Self::Target {
        &*self.instance
    }
}

impl std::ops::DerefMut for ConnectorInstance {
    fn deref_mut(&mut self) -> &mut Self::Target {
        &mut *self.instance
    }
}
*/

impl PhysicalMemory for ConnectorInstance {
    fn phys_read_raw_list(&mut self, data: &mut [PhysicalReadData]) -> Result<()> {
        (self.vtable.phys_read_raw_list)(Some(self.instance));
        Ok(())
    }

    fn phys_write_raw_list(&mut self, data: &[PhysicalWriteData]) -> Result<()> {
        (self.vtable.phys_write_raw_list)(Some(self.instance));
        Ok(())
    }

    fn metadata(&self) -> PhysicalMemoryMetadata {
        (self.vtable.metadata)(Some(self.instance));
        PhysicalMemoryMetadata {
            size: 0,
            readonly: false,
        }
    }
}

impl Clone for ConnectorInstance {
    fn clone(&self) -> Self {
        let instance = (self.vtable.clone)(Some(self.instance)).expect("Unable to clone Connector");
        Self {
            instance,
            vtable: self.vtable.clone(),

            _library: self._library.clone(),
        }
    }
}

impl Drop for ConnectorInstance {
    fn drop(&mut self) {
        (self.vtable.drop)(Some(self.instance));
    }
}<|MERGE_RESOLUTION|>--- conflicted
+++ resolved
@@ -3,7 +3,10 @@
 */
 
 use crate::error::{Error, Result};
-use crate::mem::{CloneablePhysicalMemory, PhysicalMemoryBox, PhysicalMemory, PhysicalReadData, PhysicalWriteData, PhysicalMemoryMetadata};
+use crate::mem::{
+    CloneablePhysicalMemory, PhysicalMemory, PhysicalMemoryBox, PhysicalMemoryMetadata,
+    PhysicalReadData, PhysicalWriteData,
+};
 
 use super::ConnectorArgs;
 
@@ -45,7 +48,7 @@
 #[repr(C)]
 #[derive(Clone)]
 pub struct ConnectorFunctionTable {
-    // TODO: clone function
+    pub init: extern "C" fn(log_level: i32) -> (),
 
     pub create: extern "C" fn(args: *const c_char) -> Option<&'static mut Box<dyn PhysicalMemory>>,
 
@@ -53,7 +56,9 @@
     pub phys_write_raw_list: extern "C" fn(phys_mem: Option<&mut Box<dyn PhysicalMemory>>) -> i32,
     pub metadata: extern "C" fn(phys_mem: Option<&Box<dyn PhysicalMemory>>) -> i32,
 
-    pub clone: extern "C" fn(phys_mem: Option<&Box<dyn PhysicalMemory>>) -> Option<&'static mut Box<dyn PhysicalMemory>>,
+    pub clone: extern "C" fn(
+        phys_mem: Option<&Box<dyn PhysicalMemory>>,
+    ) -> Option<&'static mut Box<dyn PhysicalMemory>>,
 
     pub drop: extern "C" fn(phys_mem: Option<&mut Box<dyn PhysicalMemory>>),
 }
@@ -389,12 +394,10 @@
 
         // We do not want to return error with data from the shared library
         // that may get unloaded before it gets displayed
-<<<<<<< HEAD
         let instance = (self.vtable.create)(cstr.as_ptr())
             .ok_or_else(|| Error::Connector("conn_create failed"))?;
-=======
-        let instance = connector_res?;
->>>>>>> a45148a8
+
+        //let instance = connector_res?;
 
         Ok(ConnectorInstance {
             instance,
