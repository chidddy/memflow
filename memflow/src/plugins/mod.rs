/*!
Module containing connector and OS layer inventory related functions.

This module contains functions to interface with dynamically loaded connectors and OS layers.

This module is gated behind `plugins` feature
*/

use std::prelude::v1::*;

pub mod args;
#[doc(hidden)]
pub use args::Args;

// cbindgen fails to properly parse this as return type
pub type OptionVoid = Option<&'static mut std::ffi::c_void>;

pub mod connector;
pub use connector::{
    ConnectorDescriptor, ConnectorFunctionTable, ConnectorInstance, LoadableConnector,
    OpaquePhysicalMemoryFunctionTable,
};
pub type ConnectorInputArg = <LoadableConnector as Loadable>::InputArg;

pub mod os;
pub use os::{LoadableOS, OSInstance, OpaqueOSFunctionTable};
pub type OSInputArg = <LoadableOS as Loadable>::InputArg;

pub(crate) mod util;
pub use util::create_bare;

pub mod virt_mem;
pub use virt_mem::{
    OpaqueVirtualMemoryFunctionTable, VirtualMemoryFunctionTable, VirtualMemoryInstance,
};
pub(crate) mod arc;
pub(crate) use arc::{CArc, COptArc};

use crate::error::{Result, *};
use crate::types::ReprCStr;

use log::*;
use std::ffi::c_void;
use std::fs::read_dir;
use std::mem::MaybeUninit;
use std::path::{Path, PathBuf};

use libloading::Library;

/// Exported memflow plugins version
pub const MEMFLOW_PLUGIN_VERSION: i32 = 1;

/// Utility typedef for better cbindgen
///
/// TODO: remove when fixed in cbindgen
pub type OptionMut<T> = Option<&'static mut T>;

/// Opaque version of `GenericBaseTable` for FFI purposes
pub type OpaqueBaseTable = GenericBaseTable<c_void>;
/// Opaque version of `GenericCloneTable` for FFI purposes
pub type OpaqueCloneTable = GenericCloneTable<c_void>;

impl Copy for OpaqueCloneTable {}

impl Clone for OpaqueCloneTable {
    fn clone(&self) -> Self {
        *self
    }
}

/// Generic function for cloning past FFI boundary
#[repr(C)]
pub struct GenericCloneTable<T: 'static> {
    pub clone: extern "C" fn(this: &T) -> OptionMut<T>,
}

impl<T: Clone> Default for GenericCloneTable<T> {
    fn default() -> Self {
        Self {
            clone: util::c_clone::<T>,
        }
    }
}

impl<T: Clone> GenericCloneTable<T> {
    pub fn into_opaque(self) -> OpaqueCloneTable {
        unsafe { std::mem::transmute(self) }
    }
}

impl Copy for OpaqueBaseTable {}

impl Clone for OpaqueBaseTable {
    fn clone(&self) -> Self {
        *self
    }
}

/// Base table for most objects that are cloneable and droppable.
#[repr(C)]
pub struct GenericBaseTable<T: 'static> {
    clone: GenericCloneTable<T>,
    pub drop: unsafe extern "C" fn(this: &mut T),
}

impl<T: Clone> Default for &'static GenericBaseTable<T> {
    fn default() -> Self {
        &GenericBaseTable {
            clone: GenericCloneTable {
                clone: util::c_clone::<T>,
            },
            drop: util::c_drop::<T>,
        }
    }
}

impl<T: Clone> GenericBaseTable<T> {
    pub fn as_opaque(&self) -> &OpaqueBaseTable {
        unsafe { &*(self as *const Self as *const OpaqueBaseTable) }
    }
}

/// Describes a FFI safe option
#[repr(C)]
pub enum COption<T> {
    None,
    Some(T),
}

impl<T> From<Option<T>> for COption<T> {
    fn from(opt: Option<T>) -> Self {
        match opt {
            None => Self::None,
            Some(t) => Self::Some(t),
        }
    }
}

impl<T> From<COption<T>> for Option<T> {
    fn from(opt: COption<T>) -> Self {
        match opt {
            COption::None => None,
            COption::Some(t) => Some(t),
        }
    }
}

#[repr(C)]
pub struct PluginDescriptor<T: Loadable> {
    /// The plugin api version for when the plugin was built.
    /// This has to be set to `MEMFLOW_PLUGIN_VERSION` of memflow.
    ///
    /// If the versions mismatch the inventory will refuse to load.
    pub plugin_version: i32,

    /// The name of the plugin.
    /// This name will be used when loading a plugin from the inventory.
    ///
    /// During plugin discovery, the export suffix has to match this name being capitalized
    pub name: &'static str,

    /// The version of the connector.
    /// If multiple connectors are installed the latest is picked.
    pub version: &'static str,

    /// The description of the connector.
    pub description: &'static str,

    /// Retrieve a help string from the connector.
    // TODO:

    /// Retrieve a list of available targets for this connector
    // TODO:

    /// Create instance of the plugin
    pub create: extern "C" fn(&ReprCStr, T::CInputArg, i32, &mut MaybeUninit<T::Instance>) -> i32,
}

/// Defines a common interface for loadable plugins
pub trait Loadable: Sized {
    type Instance;
    type InputArg;
    type CInputArg;

    /// Checks if plugin with the same `ident` already exists in input list
    fn exists(&self, instances: &[LibInstance<Self>]) -> bool {
        instances.iter().any(|i| i.loader.ident() == self.ident())
    }

    /// Identifier string of the plugin
    fn ident(&self) -> &str;

    fn plugin_type() -> &'static str;

    /// Constant prefix for the plugin type
    fn export_prefix() -> &'static str;

    fn new(descriptor: PluginDescriptor<Self>) -> Self;

    fn load(library: &CArc<Library>, export: &str) -> Result<LibInstance<Self>> {
        // find os descriptor
        let descriptor = unsafe {
            library
                .as_ref()
                .get::<*mut PluginDescriptor<Self>>(format!("{}\0", export).as_bytes())
                .map_err(|_| Error::Connector("OS descriptor not found"))?
                .read()
        };

        // check version
        if descriptor.plugin_version != MEMFLOW_PLUGIN_VERSION {
            warn!(
                "{} {} has a different version. version {} required, found {}.",
                Self::plugin_type(),
                descriptor.name,
                MEMFLOW_PLUGIN_VERSION,
                descriptor.plugin_version
            );
            Err(Error::Connector("connector version mismatch"))
        } else {
            Ok(LibInstance {
                library: library.clone(),
                loader: Self::new(descriptor),
            })
        }
    }

    /// Try to load a plugin library
    ///
    /// This function will access `library` and try to find corresponding entry for the plugin. If
    /// a valid plugins are found, `Ok(LibInstance<Self>)` is returned. Otherwise, `Err(Error)` is
    /// returned, with appropriate error.
    ///
    /// # Safety
    ///
    /// Loading third party libraries is inherently unsafe and the compiler
    /// cannot guarantee that the implementation of the library
    /// matches the one specified here. This is especially true if
    /// the loaded library implements the necessary interface manually.
    ///
    /// It is adviced to use a provided proc macro to define a valid library.
    fn load_all(path: impl AsRef<Path>) -> Result<Vec<LibInstance<Self>>> {
        let exports = util::find_export_by_prefix(path.as_ref(), Self::export_prefix())?;
        if exports.is_empty() {
            return Err(Error::Connector(
                "file does not contain any memflow exports",
            ));
        }

        // load library
        let library = Library::new(path.as_ref())
            .map_err(|_| Error::Connector("unable to load library"))
            .map(CArc::from)?;

        Ok(exports
            .into_iter()
            .filter_map(|e| Self::load(&library, &e).ok())
            .collect())
    }

    /// Helper function to load a plugin into a list of library instances
    ///
    /// This function will try finding appropriate plugin entry, and add it into the list if there
    /// isn't a duplicate entry.
    ///
    /// # Safety
    ///
    /// Loading third party libraries is inherently unsafe and the compiler
    /// cannot guarantee that the implementation of the library matches the one
    /// specified here.
    fn load_append(path: impl AsRef<Path>, out: &mut Vec<LibInstance<Self>>) -> Result<()> {
        let libs = Self::load_all(path.as_ref())?;
        for lib in libs.into_iter() {
            if !lib.loader.exists(out) {
                info!(
                    "adding library '{}': {:?}",
                    lib.loader.ident(),
                    path.as_ref()
                );
                out.push(lib);
            } else {
                debug!(
                    "skipping library '{}' because it was added already: {:?}",
                    lib.loader.ident(),
                    path.as_ref()
                );
                return Err(Error::Other("Already Exists"));
            }
        }

        Ok(())
    }

    /// Creates an `Instance` of the library
    ///
    /// This function assumes that `load` performed necessary safety checks
    /// for validity of the library.
    fn instantiate(
        &self,
        lib: Option<CArc<Library>>,
        input: Self::InputArg,
        args: &Args,
    ) -> Result<Self::Instance>;
}

/// The core of the plugin system
///
/// It scans system directories and collects valid memflow plugins. They can then be instantiated
/// easily. The reason the libraries are collected is to allow for reuse, and save performance
///
/// # Examples
///
/// Creating a OS instance, the fastest way:
///
/// ```
/// use memflow::plugins::Inventory;
/// # use memflow::error::Result;
/// # use memflow::plugins::OSInstance;
/// # fn test() -> Result<OSInstance> {
/// Inventory::build_os_simple("qemu-procfs", "win32")
/// # }
/// # test().ok();
/// ```
///
/// Creating 2 OS instances:
/// ```
/// use memflow::plugins::{Inventory, Args};
/// # use memflow::error::Result;
/// # fn test() -> Result<()> {
///
/// let inventory = Inventory::scan();
///
/// let windows = inventory.create_os_simple("qemu-procfs", "win32")?;
/// let system = inventory.create_os("pseudo-system", None, &Args::default())?;
/// # Ok(())
/// # }
/// # test().ok();
/// ```
pub struct Inventory {
    connectors: Vec<LibInstance<connector::LoadableConnector>>,
    os_layers: Vec<LibInstance<os::LoadableOS>>,
}

impl Inventory {
    /// Creates a new inventory of plugins from the provided path.
    /// The path has to be a valid directory or the function will fail with an `Error::IO` error.
    ///
    /// # Examples
    ///
    /// Creating a inventory:
    /// ```
    /// use memflow::plugins::Inventory;
    ///
    /// let inventory = Inventory::scan_path("./")
    ///     .unwrap();
    /// ```
    pub fn scan_path<P: AsRef<Path>>(path: P) -> Result<Self> {
        let mut dir = PathBuf::default();
        dir.push(path);

        let mut ret = Self {
            connectors: vec![],
            os_layers: vec![],
        };
        ret.add_dir(dir)?;
        Ok(ret)
    }

    /// Creates a new inventory of plugins by searching various paths.
    ///
    /// It will query PATH, and an additional set of of directories (standard unix ones, if unix,
    /// and "HOME/.local/lib" on all OSes) for "memflow" directory, and if there is one, then
    /// search for libraries in there.
    ///
    /// # Examples
    ///
    /// Creating an inventory:
    /// ```
    /// use memflow::plugins::Inventory;
    ///
    /// let inventory = Inventory::scan();
    /// ```
    pub fn scan() -> Self {
        #[cfg(unix)]
        let extra_paths: Vec<&str> = vec![
            "/opt",
            "/lib",
            "/usr/lib/",
            "/usr/local/lib",
            "/lib32",
            "/lib64",
            "/usr/lib32",
            "/usr/lib64",
            "/usr/local/lib32",
            "/usr/local/lib64",
        ];
        #[cfg(not(unix))]
        let extra_paths: Vec<&str> = vec![];

        let path_iter = extra_paths.into_iter().map(PathBuf::from);

        let path_var = std::env::var_os("PATH");
        let path_iter = path_iter.chain(
            path_var
                .as_ref()
                .map(|p| std::env::split_paths(p))
                .into_iter()
                .flatten(),
        );

        #[cfg(unix)]
        let path_iter = path_iter.chain(
            dirs::home_dir()
                .map(|dir| dir.join(".local").join("lib"))
                .into_iter(),
        );

<<<<<<< HEAD
        let mut ret = Self {
            connectors: vec![],
            os_layers: vec![],
        };
=======
        #[cfg(not(unix))]
        let path_iter = path_iter.chain(dirs::document_dir().into_iter());

        let mut ret = Self { connectors: vec![] };
>>>>>>> 1ece1f62

        for mut path in path_iter {
            path.push("memflow");
            ret.add_dir(path).ok();
        }

        if let Ok(pwd) = std::env::current_dir() {
            ret.add_dir(pwd).ok();
        }

        ret
    }

    /// Adds a library directory to the inventory
    ///
    /// # Safety
    ///
    /// Same as previous functions - compiler can not guarantee the safety of
    /// third party library implementations.
    pub fn add_dir(&mut self, dir: PathBuf) -> Result<&mut Self> {
        if !dir.is_dir() {
            return Err(Error::IO("invalid path argument"));
        }

        info!("scanning {:?} for libraries", dir,);

        for entry in read_dir(dir).map_err(|_| Error::IO("unable to read directory"))? {
            let entry = entry.map_err(|_| Error::IO("unable to read directory entry"))?;
            Loadable::load_append(entry.path(), &mut self.connectors).ok();
            Loadable::load_append(entry.path(), &mut self.os_layers).ok();
        }

        Ok(self)
    }

    /// Returns the names of all currently available connectors that can be used
    /// when calling `instantiate` or `create_connector_default`.
    pub fn available_connectors(&self) -> Vec<String> {
        self.connectors
            .iter()
            .map(|c| c.loader.ident().to_string())
            .collect::<Vec<_>>()
    }

    /// Tries to create a new instance for the library with the given name.
    /// The instance will be initialized with the args provided to this call.
    ///
    /// In case no library could be found this will throw an `Error::Library`.
    ///
    /// # Safety
    ///
    /// This function assumes all libraries were loaded with appropriate safety
    /// checks in place. This function is safe, but can crash if previous checks
    /// fail.
    ///
    /// # Examples
    ///
    /// Creating a connector instance:
    /// ```no_run
    /// use memflow::plugins::{Inventory, Args};
    ///
    /// let inventory = Inventory::scan_path("./").unwrap();
    /// let connector = inventory
    ///     .create_connector("coredump", None, &Args::new())
    ///     .unwrap();
    /// ```
    ///
    /// Defining a dynamically loaded connector:
    /// ```
    /// use memflow::error::Result;
    /// use memflow::types::size;
    /// use memflow::dummy::DummyMemory;
    /// use memflow::plugins::Args;
    /// use memflow::derive::connector;
    /// use memflow::mem::PhysicalMemory;
    ///
    /// #[connector(name = "dummy")]
    /// pub fn create_connector(_args: &Args, _log_level: log::Level) ->
    ///     Result<impl PhysicalMemory + Clone> {
    ///     Ok(DummyMemory::new(size::mb(16)))
    /// }
    /// ```
    pub fn create_connector(
        &self,
        name: &str,
        input: ConnectorInputArg,
        args: &Args,
    ) -> Result<ConnectorInstance> {
        Self::create_internal(&self.connectors, name, input, args)
    }

    fn create_internal<T: Loadable>(
        libs: &[LibInstance<T>],
        name: &str,
        input: T::InputArg,
        args: &Args,
    ) -> Result<T::Instance> {
        let lib = libs
            .iter()
            .find(|c| c.loader.ident() == name)
            .ok_or_else(|| {
                error!(
                    "unable to find plugin with name '{}'. available `{}` plugins are: {}",
                    name,
                    T::plugin_type(),
                    libs.iter()
                        .map(|c| c.loader.ident().to_string())
                        .collect::<Vec<_>>()
                        .join(", ")
                );
                Error::Connector("plugin not found")
            })?;

        info!(
            "attempting to load `{}` type plugin {}",
            T::plugin_type(),
            lib.loader.ident()
        );

        lib.loader
            .instantiate(Some(lib.library.clone()), input, args)
    }

    /// Creates an instance in the same way `instantiate` does but without any arguments provided.
    ///
    /// # Safety
    ///
    /// See the above safety section.
    /// This function essentially just wraps the above function.
    ///
    /// # Examples
    ///
    /// Creating a connector instance:
    /// ```no_run
    /// use memflow::plugins::{Inventory, Args};
    ///
    /// let inventory =
    ///     Inventory::scan_path("./").unwrap();
    /// let connector = inventory.create_connector_default("coredump")
    ///     .unwrap();
    /// ```
    pub fn create_connector_default(&self, name: &str) -> Result<ConnectorInstance> {
        self.create_connector(name, None, &Args::default())
    }

    /// Create OS instance
    ///
    /// This is the primary way of building a OS instance.
    ///
    /// # Arguments
    ///
    /// * `name` - name of the target OS
    /// * `input` - connector to be passed to the OS
    /// * `args` - arguments to be passed to the OS
    pub fn create_os(&self, name: &str, input: OSInputArg, args: &Args) -> Result<OSInstance> {
        Self::create_internal(&self.os_layers, name, input, args)
    }

    /// Create a connector and OS in one go
    ///
    /// This will build a connector, and then feed it to `create_os` function
    pub fn create_conn_os_combo(
        &self,
        conn_name: &str,
        conn_args: &Args,
        os_name: &str,
        os_args: &Args,
    ) -> Result<OSInstance> {
        let conn = self.create_connector(conn_name, None, conn_args)?;
        self.create_os(os_name, Some(conn), os_args)
    }

    /// Simple way of creating a OS in one go
    ///
    /// This function accepts no arguments for the sake of simplicity. It is advised to use
    /// `create_conn_os_combo` if passing arguments is necessary.
    pub fn create_os_simple(&self, conn_name: &str, os_name: &str) -> Result<OSInstance> {
        let conn = self.create_connector_default(conn_name)?;
        self.create_os(os_name, Some(conn), &Args::default())
    }

    /// Create a connector and OS in one go, statically
    ///
    /// This is essentially the same as `create_conn_os_combo`, but does not require access to the
    /// inventory. Instead, it finds the libraries on its own. This is less efficient, if creating
    /// multiple connector instances
    pub fn build_conn_os_combo(
        conn_name: &str,
        conn_args: &Args,
        os_name: &str,
        os_args: &Args,
    ) -> Result<OSInstance> {
        let inv = Self::scan();
        inv.create_conn_os_combo(conn_name, conn_args, os_name, os_args)
    }

    /// Create a OS instance in the most simple way, statically
    ///
    /// This is the same as `creat_os_simple`, but does not require inventory. This is the
    /// shortest, although least flexible, way of building a OS.
    pub fn build_os_simple(conn_name: &str, os_name: &str) -> Result<OSInstance> {
        let inv = Self::scan();
        inv.create_os_simple(conn_name, os_name)
    }
}

/// Reference counted library instance
///
/// This stores the necessary reference counted library instance, in order to prevent the library
/// from unloading unexpectedly. This is the required safety guarantee.
#[repr(C)]
#[derive(Clone)]
pub struct LibInstance<T> {
    library: CArc<Library>,
    loader: T,
}<|MERGE_RESOLUTION|>--- conflicted
+++ resolved
@@ -415,17 +415,13 @@
                 .into_iter(),
         );
 
-<<<<<<< HEAD
+        #[cfg(not(unix))]
+        let path_iter = path_iter.chain(dirs::document_dir().into_iter());
+
         let mut ret = Self {
             connectors: vec![],
             os_layers: vec![],
         };
-=======
-        #[cfg(not(unix))]
-        let path_iter = path_iter.chain(dirs::document_dir().into_iter());
-
-        let mut ret = Self { connectors: vec![] };
->>>>>>> 1ece1f62
 
         for mut path in path_iter {
             path.push("memflow");
