--- conflicted
+++ resolved
@@ -387,17 +387,4 @@
     fn from(PhysicalWriteData(a, b): PhysicalWriteData<'a>) -> Self {
         (a, b.into())
     }
-<<<<<<< HEAD
-}
-
-/// Trait that allows to borrow an interior reference to a [`PhysicalMemory`] object.
-#[cfg_attr(feature = "plugins", cglue_trait)]
-pub trait AsPhysicalMemory {
-    #[wrap_with_obj_mut(crate::mem::phys_mem::PhysicalMemory)]
-    type PhysicalMemoryType: crate::mem::phys_mem::PhysicalMemory;
-
-    /// Returns a mutable reference to the [`PhysicalMemory`] object.
-    fn phys_mem(&mut self) -> &mut Self::PhysicalMemoryType;
-=======
->>>>>>> 0e09b08e
 }