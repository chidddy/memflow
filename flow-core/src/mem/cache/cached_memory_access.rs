--- conflicted
+++ resolved
@@ -32,11 +32,7 @@
                     for (paddr, chunk) in PageChunksMut::create_from(
                         out,
                         addr.address,
-<<<<<<< HEAD
-                        std::cmp::min(page.page_size, self.cache.page_size()),
-=======
                         self.cache.page_size(), /* std::cmp::min(page.page_size, self.cache.page_size())*/
->>>>>>> 0c183b6c
                     ) {
                         let cached_page = self.cache.cached_page(paddr);
                         // read into page buffer and set addr
