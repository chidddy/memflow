use super::VirtualTranslate;
use crate::architecture::Architecture;
pub use crate::architecture::TranslateData;
use crate::error::Result;
use crate::mem::PhysicalMemory;
use crate::types::{Address, PhysicalAddress};
use bumpalo::Bump;

<<<<<<< HEAD
/*
The `TranslateArch` struct provides a default implementation for `VirtualTranslate` for physical memory.
*/
#[derive(Debug, Clone)]
=======
#[derive(Debug)]
>>>>>>> cffcee3c
pub struct TranslateArch {
    sys_arch: Architecture,
    arena: Bump,
}


impl TranslateArch {
    pub fn new(sys_arch: Architecture) -> Self {
        Self { sys_arch, arena: Bump::new() }
    }
}

impl Clone for TranslateArch {
    fn clone(&self) -> Self {
        Self::new(self.sys_arch)
    }
}

impl VirtualTranslate for TranslateArch {
    fn virt_to_phys_iter<T, B, VI, OV>(
        &mut self,
        phys_mem: &mut T,
        dtb: Address,
        addrs: VI,
        out: &mut OV,
    ) where
        T: PhysicalMemory + ?Sized,
        B: TranslateData,
        VI: Iterator<Item = (Address, B)>,
        OV: Extend<(Result<PhysicalAddress>, Address, B)>,
    {
        self.arena.reset();
        self.sys_arch.virt_to_phys_iter(phys_mem, dtb, addrs, out, &self.arena)
    }
}
<|MERGE_RESOLUTION|>--- conflicted
+++ resolved
@@ -6,19 +6,14 @@
 use crate::types::{Address, PhysicalAddress};
 use bumpalo::Bump;
 
-<<<<<<< HEAD
 /*
 The `TranslateArch` struct provides a default implementation for `VirtualTranslate` for physical memory.
 */
-#[derive(Debug, Clone)]
-=======
 #[derive(Debug)]
->>>>>>> cffcee3c
 pub struct TranslateArch {
     sys_arch: Architecture,
     arena: Bump,
 }
-
 
 impl TranslateArch {
     pub fn new(sys_arch: Architecture) -> Self {
