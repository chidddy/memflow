--- conflicted
+++ resolved
@@ -4,31 +4,8 @@
 pub use cached_memory_access::*;
 pub use timed_cache::*;
 
-use crate::address::{Address, PageType};
+use crate::address::{Length, Address, PageType};
 use crate::error::Result;
-<<<<<<< HEAD
-use crate::{Address, Length};
-
-bitflags! {
-    pub struct PageType: u8 {
-        const UNKNOWN = 0b0000_0001;
-        const PAGE_TABLE = 0b0000_0010;
-        const WRITEABLE = 0b0000_0100;
-        const READ_ONLY = 0b0000_1000;
-    }
-}
-
-impl PageType {
-    pub fn from_writeable_bit(writeable: bool) -> Self {
-        if writeable {
-            PageType::WRITEABLE
-        } else {
-            PageType::READ_ONLY
-        }
-    }
-}
-=======
->>>>>>> b4219619
 
 // TODO: overhaul this mess, we should not throw with mutable memory around like this
 pub struct CacheEntry<'a> {
