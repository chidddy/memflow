#[cfg(test)]
mod tests;

use crate::error::{Error, Result};

use log::trace;

use crate::address::{Address, Length};
use crate::arch::Architecture;
use crate::mem::AccessPhysicalMemory;
#[cfg(test)]
use crate::mem::PageType;

#[allow(unused)]
pub fn virt_read_raw_into<T: AccessPhysicalMemory>(
    mem: &mut T,
    arch: Architecture,
    dtb: Address,
    addr: Address,
    out: &mut [u8],
) -> Result<()> {
    let page_size = arch.page_size();
<<<<<<< HEAD
    let mut base = addr;
    let end = base + Length::from(out.len());

    while base < end {
        let mut aligned_len = (base + page_size).as_page_aligned(page_size) - base;
        if base + aligned_len > end {
            aligned_len = end - base;
        }
=======
    if out.len() < page_size.as_usize() {
        let (pa, pt) = arch.vtop(mem, dtb, addr)?;
        mem.phys_read_raw_into(pa, pt, out)?;
    } else {
        let mut base = addr;
        let end = base + Length::from(out.len());

        while base < end {
            let mut aligned_len = (base + page_size).as_page_aligned(page_size) - base;
            if base + aligned_len > end {
                aligned_len = end - base;
            }

            if let Ok((pa, pt)) = arch.vtop(mem, dtb, base) {
                let offset = (base - addr).as_usize();
                mem.phys_read_raw_into(
                    pa,
                    pt,
                    &mut out[offset..(offset + aligned_len.as_usize())],
                )?;
            } else {
                // skip
                trace!("pa is null, skipping page");
            }
>>>>>>> 6fe55dce

        let pa = arch.vtop(mem, dtb, base);
        if let Ok(pa) = pa {
            let offset = (base - addr).as_usize();
            mem.phys_read_raw_into(pa, &mut out[offset..(offset + aligned_len.as_usize())])?;
        } else {
            // skip
            trace!("pa is null, skipping page");
        }

        base += aligned_len;
    }
    Ok(())
}

#[allow(unused)]
pub fn virt_write_raw<T: AccessPhysicalMemory>(
    mem: &mut T,
    arch: Architecture,
    dtb: Address,
    addr: Address,
    data: &[u8],
) -> Result<()> {
    let (pa, pt) = arch.vtop(mem, dtb, addr)?;
    if pa.is_null() {
        // TODO: add more debug info
        Err(Error::new(
            "virt_write(): unable to resolve physical address",
        ))
    } else {
        mem.phys_write_raw(pa, pt, data)
    }
<<<<<<< HEAD
=======
}

#[cfg(test)]
mod tests {
    use super::*;
    use crate::address::Address;
    use crate::arch::Architecture;
    use crate::mem::AccessVirtualMemory;

    impl AccessPhysicalMemory for Vec<u8> {
        fn phys_read_raw_into(
            &mut self,
            addr: Address,
            _page_type: PageType,
            out: &mut [u8],
        ) -> Result<()> {
            out.copy_from_slice(&self[addr.as_usize()..(addr.as_usize() + out.len())]);
            Ok(())
        }

        fn phys_write_raw(
            &mut self,
            _addr: Address,
            _page_type: PageType,
            _data: &[u8],
        ) -> Result<()> {
            Err(Error::new("phys_write not implemented"))
        }
    }

    impl AccessVirtualMemory for Vec<u8> {
        fn virt_read_raw_into(
            &mut self,
            arch: Architecture,
            dtb: Address,
            addr: Address,
            out: &mut [u8],
        ) -> Result<()> {
            virt_read_raw_into(self, arch, dtb, addr, out)
        }

        fn virt_write_raw(
            &mut self,
            arch: Architecture,
            dtb: Address,
            addr: Address,
            data: &[u8],
        ) -> Result<()> {
            virt_write_raw(self, arch, dtb, addr, data)
        }
    }

    #[test]
    fn test_virt_read_small() {
        let mut buf = vec![0u8; 256];
        for i in 0..buf.len() {
            buf[i] = i as u8;
        }

        let mut out = vec![0u8; buf.len()];
        buf.virt_read_into(
            Architecture::Null,
            Address::from(0),
            Address::from(0),
            &mut out[..],
        )
        .unwrap();
        assert_eq!(buf, out);
    }

    #[test]
    fn test_virt_read_medium() {
        let mut buf = vec![0u8; 0x1000];
        for i in 0..buf.len() {
            buf[i] = i as u8;
        }

        let mut out = vec![0u8; buf.len()];
        buf.virt_read_into(
            Architecture::Null,
            Address::from(0),
            Address::from(0),
            &mut out[..],
        )
        .unwrap();
        assert_eq!(buf, out);
    }

    #[test]
    fn test_virt_read_big() {
        let mut buf = vec![0u8; 16 * 0x1000];
        for i in 0..buf.len() {
            buf[i] = i as u8;
        }

        let mut out = vec![0u8; buf.len()];
        buf.virt_read_into(
            Architecture::Null,
            Address::from(0),
            Address::from(0),
            &mut out[..],
        )
        .unwrap();
        assert_eq!(buf, out);
    }
>>>>>>> 6fe55dce
}<|MERGE_RESOLUTION|>--- conflicted
+++ resolved
@@ -8,8 +8,6 @@
 use crate::address::{Address, Length};
 use crate::arch::Architecture;
 use crate::mem::AccessPhysicalMemory;
-#[cfg(test)]
-use crate::mem::PageType;
 
 #[allow(unused)]
 pub fn virt_read_raw_into<T: AccessPhysicalMemory>(
@@ -20,7 +18,6 @@
     out: &mut [u8],
 ) -> Result<()> {
     let page_size = arch.page_size();
-<<<<<<< HEAD
     let mut base = addr;
     let end = base + Length::from(out.len());
 
@@ -29,37 +26,10 @@
         if base + aligned_len > end {
             aligned_len = end - base;
         }
-=======
-    if out.len() < page_size.as_usize() {
-        let (pa, pt) = arch.vtop(mem, dtb, addr)?;
-        mem.phys_read_raw_into(pa, pt, out)?;
-    } else {
-        let mut base = addr;
-        let end = base + Length::from(out.len());
 
-        while base < end {
-            let mut aligned_len = (base + page_size).as_page_aligned(page_size) - base;
-            if base + aligned_len > end {
-                aligned_len = end - base;
-            }
-
-            if let Ok((pa, pt)) = arch.vtop(mem, dtb, base) {
-                let offset = (base - addr).as_usize();
-                mem.phys_read_raw_into(
-                    pa,
-                    pt,
-                    &mut out[offset..(offset + aligned_len.as_usize())],
-                )?;
-            } else {
-                // skip
-                trace!("pa is null, skipping page");
-            }
->>>>>>> 6fe55dce
-
-        let pa = arch.vtop(mem, dtb, base);
-        if let Ok(pa) = pa {
+        if let Ok((pa, pt)) = arch.vtop(mem, dtb, base) {
             let offset = (base - addr).as_usize();
-            mem.phys_read_raw_into(pa, &mut out[offset..(offset + aligned_len.as_usize())])?;
+            mem.phys_read_raw_into(pa, pt, &mut out[offset..(offset + aligned_len.as_usize())])?;
         } else {
             // skip
             trace!("pa is null, skipping page");
@@ -87,112 +57,4 @@
     } else {
         mem.phys_write_raw(pa, pt, data)
     }
-<<<<<<< HEAD
-=======
-}
-
-#[cfg(test)]
-mod tests {
-    use super::*;
-    use crate::address::Address;
-    use crate::arch::Architecture;
-    use crate::mem::AccessVirtualMemory;
-
-    impl AccessPhysicalMemory for Vec<u8> {
-        fn phys_read_raw_into(
-            &mut self,
-            addr: Address,
-            _page_type: PageType,
-            out: &mut [u8],
-        ) -> Result<()> {
-            out.copy_from_slice(&self[addr.as_usize()..(addr.as_usize() + out.len())]);
-            Ok(())
-        }
-
-        fn phys_write_raw(
-            &mut self,
-            _addr: Address,
-            _page_type: PageType,
-            _data: &[u8],
-        ) -> Result<()> {
-            Err(Error::new("phys_write not implemented"))
-        }
-    }
-
-    impl AccessVirtualMemory for Vec<u8> {
-        fn virt_read_raw_into(
-            &mut self,
-            arch: Architecture,
-            dtb: Address,
-            addr: Address,
-            out: &mut [u8],
-        ) -> Result<()> {
-            virt_read_raw_into(self, arch, dtb, addr, out)
-        }
-
-        fn virt_write_raw(
-            &mut self,
-            arch: Architecture,
-            dtb: Address,
-            addr: Address,
-            data: &[u8],
-        ) -> Result<()> {
-            virt_write_raw(self, arch, dtb, addr, data)
-        }
-    }
-
-    #[test]
-    fn test_virt_read_small() {
-        let mut buf = vec![0u8; 256];
-        for i in 0..buf.len() {
-            buf[i] = i as u8;
-        }
-
-        let mut out = vec![0u8; buf.len()];
-        buf.virt_read_into(
-            Architecture::Null,
-            Address::from(0),
-            Address::from(0),
-            &mut out[..],
-        )
-        .unwrap();
-        assert_eq!(buf, out);
-    }
-
-    #[test]
-    fn test_virt_read_medium() {
-        let mut buf = vec![0u8; 0x1000];
-        for i in 0..buf.len() {
-            buf[i] = i as u8;
-        }
-
-        let mut out = vec![0u8; buf.len()];
-        buf.virt_read_into(
-            Architecture::Null,
-            Address::from(0),
-            Address::from(0),
-            &mut out[..],
-        )
-        .unwrap();
-        assert_eq!(buf, out);
-    }
-
-    #[test]
-    fn test_virt_read_big() {
-        let mut buf = vec![0u8; 16 * 0x1000];
-        for i in 0..buf.len() {
-            buf[i] = i as u8;
-        }
-
-        let mut out = vec![0u8; buf.len()];
-        buf.virt_read_into(
-            Architecture::Null,
-            Address::from(0),
-            Address::from(0),
-            &mut out[..],
-        )
-        .unwrap();
-        assert_eq!(buf, out);
-    }
->>>>>>> 6fe55dce
 }