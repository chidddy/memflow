--- conflicted
+++ resolved
@@ -112,27 +112,27 @@
 /**
  * The page explicitly has no flags.
  */
-#define PageType_NONE (uint8_t)0
+#define PageType_NONE 0
 /**
  * The page type is not known.
  */
-#define PageType_UNKNOWN (uint8_t)1
+#define PageType_UNKNOWN 1
 /**
  * The page contains page table entries.
  */
-#define PageType_PAGE_TABLE (uint8_t)2
+#define PageType_PAGE_TABLE 2
 /**
  * The page is a writeable page.
  */
-#define PageType_WRITEABLE (uint8_t)4
+#define PageType_WRITEABLE 4
 /**
  * The page is read only.
  */
-#define PageType_READ_ONLY (uint8_t)8
+#define PageType_READ_ONLY 8
 /**
  * The page is not executable.
  */
-#define PageType_NOEXEC (uint8_t)16
+#define PageType_NOEXEC 16
 
 /**
  * This type represents a wrapper over a [address](address/index.html)
@@ -169,14 +169,14 @@
  * Base table for most objects that are cloneable and droppable.
  */
 typedef struct GenericBaseTable_c_void {
-    struct GenericCloneTable_c_void clone;
+    GenericCloneTable_c_void clone;
     void (*drop)(void *this);
 } GenericBaseTable_c_void;
 
 /**
  * Opaque version of `GenericBaseTable` for FFI purposes
  */
-typedef struct GenericBaseTable_c_void OpaqueBaseTable;
+typedef GenericBaseTable_c_void OpaqueBaseTable;
 
 typedef struct PhysicalMemoryMetadata {
     uintptr_t size;
@@ -184,12 +184,12 @@
 } PhysicalMemoryMetadata;
 
 typedef struct PhysicalMemoryFunctionTable_c_void {
-    int32_t (*phys_read_raw_list)(void *phys_mem, struct PhysicalReadData *read_data, uintptr_t read_data_count);
-    int32_t (*phys_write_raw_list)(void *phys_mem, const struct PhysicalWriteData *write_data, uintptr_t write_data_count);
-    struct PhysicalMemoryMetadata (*metadata)(const void *phys_mem);
+    int32_t (*phys_read_raw_list)(void *phys_mem, PhysicalReadData *read_data, uintptr_t read_data_count);
+    int32_t (*phys_write_raw_list)(void *phys_mem, const PhysicalWriteData *write_data, uintptr_t write_data_count);
+    PhysicalMemoryMetadata (*metadata)(const void *phys_mem);
 } PhysicalMemoryFunctionTable_c_void;
 
-typedef struct PhysicalMemoryFunctionTable_c_void OpaquePhysicalMemoryFunctionTable;
+typedef PhysicalMemoryFunctionTable_c_void OpaquePhysicalMemoryFunctionTable;
 
 typedef struct ConnectorFunctionTable {
     /**
@@ -204,8 +204,8 @@
 
 typedef struct COptArc_Library {
     const Library *inner;
-    struct Option______Library (*clone_fn)(struct Option______Library);
-    void (*drop_fn)(struct Option______Library*);
+    Option______Library (*clone_fn)(Option______Library);
+    void (*drop_fn)(Option______Library*);
 } COptArc_Library;
 
 /**
@@ -216,7 +216,7 @@
  */
 typedef struct ConnectorInstance {
     void *instance;
-    struct ConnectorFunctionTable vtable;
+    ConnectorFunctionTable vtable;
     /**
      * Internal library arc.
      *
@@ -226,17 +226,17 @@
      *
      * If the library is unloaded prior to the instance this will lead to a SIGSEGV.
      */
-    struct COptArc_Library library;
+    COptArc_Library library;
 } ConnectorInstance;
 
-typedef struct ConnectorInstance MUConnectorInstance;
+typedef MaybeUninit<ConnectorInstance> MUConnectorInstance;
 
 typedef struct Callback_c_void__Address {
     void *context;
     bool (*func)(void*, Address);
 } Callback_c_void__Address;
 
-typedef struct Callback_c_void__Address OpaqueCallback_Address;
+typedef Callback_c_void__Address OpaqueCallback_Address;
 
 typedef OpaqueCallback_Address AddressCallback;
 
@@ -277,13 +277,15 @@
     bool _1;
 } X86_Body;
 
+typedef struct AArch64_Body {
+    uintptr_t _0;
+} AArch64_Body;
+
 typedef struct ArchitectureIdent {
     ArchitectureIdent_Tag tag;
     union {
         X86_Body x86;
-        struct {
-            uintptr_t a_arch64;
-        };
+        AArch64_Body a_arch64;
     };
 } ArchitectureIdent;
 
@@ -313,7 +315,7 @@
     /**
      * System architecture of the target system.
      */
-    struct ArchitectureIdent sys_arch;
+    ArchitectureIdent sys_arch;
     /**
      * Process architecture
      *
@@ -324,27 +326,27 @@
      *
      * On windows this technique is called [`WOW64`](https://docs.microsoft.com/en-us/windows/win32/winprog64/wow64-implementation-details).
      */
-    struct ArchitectureIdent proc_arch;
+    ArchitectureIdent proc_arch;
 } ProcessInfo;
 
-typedef struct ProcessInfo MUProcessInfo;
-
-typedef const struct ArchitectureIdent *OptionArchitectureIdent;
+typedef MaybeUninit<ProcessInfo> MUProcessInfo;
+
+typedef const ArchitectureIdent *OptionArchitectureIdent;
 
 /**
  * Pair of address and architecture used for callbacks
  */
 typedef struct ModuleAddressInfo {
     Address address;
-    struct ArchitectureIdent arch;
+    ArchitectureIdent arch;
 } ModuleAddressInfo;
 
 typedef struct Callback_c_void__ModuleAddressInfo {
     void *context;
-    bool (*func)(void*, struct ModuleAddressInfo);
+    bool (*func)(void*, ModuleAddressInfo);
 } Callback_c_void__ModuleAddressInfo;
 
-typedef struct Callback_c_void__ModuleAddressInfo OpaqueCallback_ModuleAddressInfo;
+typedef Callback_c_void__ModuleAddressInfo OpaqueCallback_ModuleAddressInfo;
 
 typedef OpaqueCallback_ModuleAddressInfo ModuleAddressCallback;
 
@@ -399,23 +401,23 @@
      * needed to support the process emulation. This should be equal to either
      * `ProcessInfo::proc_arch`, or `ProcessInfo::sys_arch` of the parent process.
      */
-    struct ArchitectureIdent arch;
+    ArchitectureIdent arch;
 } ModuleInfo;
 
-typedef struct ModuleInfo MUModuleInfo;
-
-typedef Address MUAddress;
+typedef MaybeUninit<ModuleInfo> MUModuleInfo;
+
+typedef MaybeUninit<Address> MUAddress;
 
 typedef struct ProcessFunctionTable_c_void {
     int32_t (*module_address_list_callback)(void *process, OptionArchitectureIdent target_arch, ModuleAddressCallback callback);
-    int32_t (*module_by_address)(void *process, Address address, struct ArchitectureIdent architecture, MUModuleInfo *out);
+    int32_t (*module_by_address)(void *process, Address address, ArchitectureIdent architecture, MUModuleInfo *out);
     int32_t (*primary_module_address)(void *process, MUAddress *out);
-    const struct ProcessInfo *(*info)(const void *process);
+    const ProcessInfo *(*info)(const void *process);
     void *(*virt_mem)(void *process);
     void (*drop)(void *this);
 } ProcessFunctionTable_c_void;
 
-typedef struct ProcessFunctionTable_c_void OpaqueProcessFunctionTable;
+typedef ProcessFunctionTable_c_void OpaqueProcessFunctionTable;
 
 /**
  * A `Page` holds information about a memory page.
@@ -437,20 +439,20 @@
     uintptr_t page_size;
 } Page;
 
-typedef struct Page MUPage;
+typedef MaybeUninit<Page> MUPage;
 
 typedef struct TranslationChunk {
     Address _0;
     uintptr_t _1;
-    struct PhysicalAddress _2;
+    PhysicalAddress _2;
 } TranslationChunk;
 
 typedef struct Callback_c_void__TranslationChunk {
     void *context;
-    bool (*func)(void*, struct TranslationChunk);
+    bool (*func)(void*, TranslationChunk);
 } Callback_c_void__TranslationChunk;
 
-typedef struct Callback_c_void__TranslationChunk OpaqueCallback_TranslationChunk;
+typedef Callback_c_void__TranslationChunk OpaqueCallback_TranslationChunk;
 
 typedef OpaqueCallback_TranslationChunk TranslationMapCallback;
 
@@ -461,22 +463,22 @@
 
 typedef struct Callback_c_void__PageMapChunk {
     void *context;
-    bool (*func)(void*, struct PageMapChunk);
+    bool (*func)(void*, PageMapChunk);
 } Callback_c_void__PageMapChunk;
 
-typedef struct Callback_c_void__PageMapChunk OpaqueCallback_PageMapChunk;
+typedef Callback_c_void__PageMapChunk OpaqueCallback_PageMapChunk;
 
 typedef OpaqueCallback_PageMapChunk PageMapCallback;
 
 typedef struct VirtualMemoryFunctionTable_c_void {
-    int32_t (*virt_read_raw_list)(void *virt_mem, struct VirtualReadData *read_data, uintptr_t read_data_count);
-    int32_t (*virt_write_raw_list)(void *virt_mem, const struct VirtualWriteData *write_data, uintptr_t write_data_count);
+    int32_t (*virt_read_raw_list)(void *virt_mem, VirtualReadData *read_data, uintptr_t read_data_count);
+    int32_t (*virt_write_raw_list)(void *virt_mem, const VirtualWriteData *write_data, uintptr_t write_data_count);
     int32_t (*virt_page_info)(void *virt_mem, Address addr, MUPage *out);
     void (*virt_translation_map_range)(void *virt_mem, Address start, Address end, TranslationMapCallback out);
     void (*virt_page_map_range)(void *virt_mem, uintptr_t gap_size, Address start, Address end, PageMapCallback out);
 } VirtualMemoryFunctionTable_c_void;
 
-typedef struct VirtualMemoryFunctionTable_c_void OpaqueVirtualMemoryFunctionTable;
+typedef VirtualMemoryFunctionTable_c_void OpaqueVirtualMemoryFunctionTable;
 
 typedef struct VirtualMemoryInstance {
     void *instance;
@@ -486,23 +488,23 @@
 typedef struct PluginProcess {
     void *instance;
     OpaqueProcessFunctionTable vtable;
-    struct VirtualMemoryInstance virt_mem;
+    VirtualMemoryInstance virt_mem;
 } PluginProcess;
 
-typedef struct PluginProcess MUPluginProcess;
+typedef MaybeUninit<PluginProcess> MUPluginProcess;
 
 /**
  * Opaque version of `GenericCloneTable` for FFI purposes
  */
-typedef struct GenericCloneTable_c_void OpaqueCloneTable;
+typedef GenericCloneTable_c_void OpaqueCloneTable;
 
 typedef struct ArcPluginProcess {
-    struct PluginProcess inner;
+    PluginProcess inner;
     OpaqueCloneTable clone;
-    struct COptArc_Library library;
+    COptArc_Library library;
 } ArcPluginProcess;
 
-typedef struct ArcPluginProcess MUArcPluginProcess;
+typedef MaybeUninit<ArcPluginProcess> MUArcPluginProcess;
 
 /**
  * Information block about OS
@@ -523,20 +525,67 @@
     /**
      * System architecture
      */
-    struct ArchitectureIdent arch;
+    ArchitectureIdent arch;
 } OSInfo;
 
 typedef struct OSFunctionTable_c_void__c_void {
     int32_t (*process_address_list_callback)(void *os, AddressCallback callback);
     int32_t (*process_info_by_address)(void *os, Address address, MUProcessInfo *out);
-    int32_t (*process_by_info)(void *os, struct ProcessInfo info, MUPluginProcess *out);
-    int32_t (*into_process_by_info)(void *os, struct ProcessInfo info, struct COptArc_Library lib, MUArcPluginProcess *out);
+    int32_t (*process_by_info)(void *os, ProcessInfo info, MUPluginProcess *out);
+    int32_t (*into_process_by_info)(void *os, ProcessInfo info, COptArc_Library lib, MUArcPluginProcess *out);
     int32_t (*module_address_list_callback)(void *os, AddressCallback callback);
     int32_t (*module_by_address)(void *os, Address address, MUModuleInfo *out);
-    const struct OSInfo *(*info)(const void *os);
+    const OSInfo *(*info)(const void *os);
 } OSFunctionTable_c_void__c_void;
 
-typedef struct OSFunctionTable_c_void__c_void OpaqueOSFunctionTable;
+typedef OSFunctionTable_c_void__c_void OpaqueOSFunctionTable;
+
+typedef struct KeyboardStateFunctionTable_c_void {
+    int32_t (*is_down)(const void *keyboard_state, int32_t vk);
+    void (*set_down)(void *keyboard_state, int32_t vk, int32_t down);
+    void (*drop)(void *this);
+} KeyboardStateFunctionTable_c_void;
+
+typedef KeyboardStateFunctionTable_c_void OpaqueKeyboardStateFunctionTable;
+
+typedef struct ArcPluginKeyboardState {
+    void *instance;
+    OpaqueKeyboardStateFunctionTable vtable;
+    OpaqueCloneTable clone;
+    COptArc_Library library;
+} ArcPluginKeyboardState;
+
+typedef MaybeUninit<ArcPluginKeyboardState> MUArcPluginKeyboardState;
+
+typedef struct KeyboardFunctionTable_c_void {
+    int32_t (*state)(void *keyboard, COptArc_Library lib, MUArcPluginKeyboardState *out);
+    int32_t (*set_state)(void *keyboard, const ArcPluginKeyboardState *state);
+    void (*drop)(void *this);
+} KeyboardFunctionTable_c_void;
+
+typedef KeyboardFunctionTable_c_void OpaqueKeyboardFunctionTable;
+
+typedef struct PluginKeyboard {
+    void *instance;
+    OpaqueKeyboardFunctionTable vtable;
+    COptArc_Library library;
+} PluginKeyboard;
+
+typedef MaybeUninit<PluginKeyboard> MUPluginKeyboard;
+
+typedef struct ArcPluginKeyboard {
+    PluginKeyboard inner;
+    OpaqueCloneTable clone;
+} ArcPluginKeyboard;
+
+typedef MaybeUninit<ArcPluginKeyboard> MUArcPluginKeyboard;
+
+typedef struct OSKeyboardFunctionTable_c_void__c_void {
+    int32_t (*keyboard)(void *os, COptArc_Library lib, MUPluginKeyboard *out);
+    int32_t (*into_keyboard)(void *os, COptArc_Library lib, MUArcPluginKeyboard *out);
+} OSKeyboardFunctionTable_c_void__c_void;
+
+typedef OSKeyboardFunctionTable_c_void__c_void OpaqueOSKeyboardFunctionTable;
 
 typedef struct OSLayerFunctionTable {
     /**
@@ -555,6 +604,10 @@
      * The vtable for all virtual memory access if available
      */
     const OpaqueVirtualMemoryFunctionTable *virt;
+    /**
+     * The vtable for the keyboard access if available
+     */
+    const OpaqueOSKeyboardFunctionTable *keyboard;
 } OSLayerFunctionTable;
 
 /**
@@ -565,7 +618,7 @@
  */
 typedef struct OSInstance {
     void *instance;
-    struct OSLayerFunctionTable vtable;
+    OSLayerFunctionTable vtable;
     /**
      * Internal library arc.
      *
@@ -575,20 +628,20 @@
      *
      * If the library is unloaded prior to the instance this will lead to a SIGSEGV.
      */
-    struct COptArc_Library library;
+    COptArc_Library library;
 } OSInstance;
 
-typedef struct OSInstance MUOSInstance;
+typedef MaybeUninit<OSInstance> MUOSInstance;
 
 #ifdef __cplusplus
 extern "C" {
 #endif // __cplusplus
 
-extern const struct ArchitectureObj *X86_32;
-
-extern const struct ArchitectureObj *X86_32_PAE;
-
-extern const struct ArchitectureObj *X86_64;
+extern const ArchitectureObj *X86_32;
+
+extern const ArchitectureObj *X86_32_PAE;
+
+extern const ArchitectureObj *X86_64;
 
 void log_init(int32_t level_num);
 
@@ -597,7 +650,7 @@
  *
  * This will create a `PhysicalAddress` with `UNKNOWN` PageType.
  */
-struct PhysicalAddress addr_to_paddr(Address address);
+PhysicalAddress addr_to_paddr(Address address);
 
 /**
  * Create a new connector inventory
@@ -612,7 +665,7 @@
  * Inventory is inherently unsafe, because it loads shared libraries which can not be
  * guaranteed to be safe.
  */
-struct Inventory *inventory_scan(void);
+Inventory *inventory_scan(void);
 
 /**
  * Create a new inventory with custom path string
@@ -621,7 +674,7 @@
  *
  * `path` must be a valid null terminated string
  */
-struct Inventory *inventory_scan_path(const char *path);
+Inventory *inventory_scan_path(const char *path);
 
 /**
  * Add a directory to an existing inventory
@@ -630,7 +683,7 @@
  *
  * `dir` must be a valid null terminated string
  */
-int32_t inventory_add_dir(struct Inventory *inv, const char *dir);
+int32_t inventory_add_dir(Inventory *inv, const char *dir);
 
 /**
  * Create a connector with given arguments
@@ -651,7 +704,7 @@
  * Any error strings returned by the connector must not be outputed after the connector gets
  * freed, because that operation could cause the underlying shared library to get unloaded.
  */
-int32_t inventory_create_connector(struct Inventory *inv,
+int32_t inventory_create_connector(Inventory *inv,
                                    const char *name,
                                    const char *args,
                                    MUConnectorInstance *out);
@@ -675,10 +728,10 @@
  * Any error strings returned by the connector must not be outputed after the connector gets
  * freed, because that operation could cause the underlying shared library to get unloaded.
  */
-int32_t inventory_create_os(struct Inventory *inv,
+int32_t inventory_create_os(Inventory *inv,
                             const char *name,
                             const char *args,
-                            struct ConnectorInstance mem,
+                            ConnectorInstance mem,
                             MUOSInstance *out);
 
 /**
@@ -693,7 +746,7 @@
  * `conn` has to point to a a valid `CloneablePhysicalMemory` created by one of the provided
  * functions.
  */
-void connector_clone(const struct ConnectorInstance *conn, MUConnectorInstance *out);
+void connector_clone(const ConnectorInstance *conn, MUConnectorInstance *out);
 
 /**
  * Free a connector instance
@@ -706,7 +759,7 @@
  * There has to be no instance of `PhysicalMemory` created from the input `conn`, because they
  * will become invalid.
  */
-void connector_drop(struct ConnectorInstance *conn);
+void connector_drop(ConnectorInstance *conn);
 
 /**
  * Free a connector inventory
@@ -716,7 +769,7 @@
  * `inv` must point to a valid `Inventory` that was created using one of the provided
  * functions.
  */
-void inventory_free(struct Inventory *inv);
+void inventory_free(Inventory *inv);
 
 /**
  * Read a list of values
@@ -728,9 +781,7 @@
  *
  * `data` must be a valid array of `PhysicalReadData` with the length of at least `len`
  */
-int32_t phys_read_raw_list(struct ConnectorInstance *mem,
-                           struct PhysicalReadData *data,
-                           uintptr_t len);
+int32_t phys_read_raw_list(ConnectorInstance *mem, PhysicalReadData *data, uintptr_t len);
 
 /**
  * Write a list of values
@@ -742,14 +793,12 @@
  *
  * `data` must be a valid array of `PhysicalWriteData` with the length of at least `len`
  */
-int32_t phys_write_raw_list(struct ConnectorInstance *mem,
-                            const struct PhysicalWriteData *data,
-                            uintptr_t len);
+int32_t phys_write_raw_list(ConnectorInstance *mem, const PhysicalWriteData *data, uintptr_t len);
 
 /**
  * Retrieve metadata about the physical memory object
  */
-struct PhysicalMemoryMetadata phys_metadata(const struct ConnectorInstance *mem);
+PhysicalMemoryMetadata phys_metadata(const ConnectorInstance *mem);
 
 /**
  * Read a single value into `out` from a provided `PhysicalAddress`
@@ -758,27 +807,17 @@
  *
  * `out` must be a valid pointer to a data buffer of at least `len` size.
  */
-<<<<<<< HEAD
-int32_t phys_read_raw(struct ConnectorInstance *mem,
-                      struct PhysicalAddress addr,
-                      uint8_t *out,
-                      uintptr_t len);
-=======
-int32_t phys_read_raw_into(PhysicalMemoryObj *mem,
-                           PhysicalAddress addr,
-                           uint8_t *out,
-                           uintptr_t len);
->>>>>>> 1ece1f62
+int32_t phys_read_raw(ConnectorInstance *mem, PhysicalAddress addr, uint8_t *out, uintptr_t len);
 
 /**
  * Read a single 32-bit value from a provided `PhysicalAddress`
  */
-uint32_t phys_read_u32(struct ConnectorInstance *mem, struct PhysicalAddress addr);
+uint32_t phys_read_u32(ConnectorInstance *mem, PhysicalAddress addr);
 
 /**
  * Read a single 64-bit value from a provided `PhysicalAddress`
  */
-uint64_t phys_read_u64(struct ConnectorInstance *mem, struct PhysicalAddress addr);
+uint64_t phys_read_u64(ConnectorInstance *mem, PhysicalAddress addr);
 
 /**
  * Write a single value from `input` into a provided `PhysicalAddress`
@@ -787,20 +826,20 @@
  *
  * `input` must be a valid pointer to a data buffer of at least `len` size.
  */
-int32_t phys_write_raw(struct ConnectorInstance *mem,
-                       struct PhysicalAddress addr,
+int32_t phys_write_raw(ConnectorInstance *mem,
+                       PhysicalAddress addr,
                        const uint8_t *input,
                        uintptr_t len);
 
 /**
  * Write a single 32-bit value into a provided `PhysicalAddress`
  */
-int32_t phys_write_u32(struct ConnectorInstance *mem, struct PhysicalAddress addr, uint32_t val);
+int32_t phys_write_u32(ConnectorInstance *mem, PhysicalAddress addr, uint32_t val);
 
 /**
  * Write a single 64-bit value into a provided `PhysicalAddress`
  */
-int32_t phys_write_u64(struct ConnectorInstance *mem, struct PhysicalAddress addr, uint64_t val);
+int32_t phys_write_u64(ConnectorInstance *mem, PhysicalAddress addr, uint64_t val);
 
 /**
  * Free a virtual memory object reference
@@ -811,7 +850,7 @@
  *
  * `mem` must be a valid reference to a virtual memory object.
  */
-void virt_free(struct VirtualMemoryObj *mem);
+void virt_free(VirtualMemoryObj *mem);
 
 /**
  * Read a list of values
@@ -824,9 +863,7 @@
  *
  * `data` must be a valid array of `VirtualReadData` with the length of at least `len`
  */
-int32_t virt_read_raw_list(struct VirtualMemoryObj *mem,
-                           struct VirtualReadData *data,
-                           uintptr_t len);
+int32_t virt_read_raw_list(VirtualMemoryObj *mem, VirtualReadData *data, uintptr_t len);
 
 /**
  * Write a list of values
@@ -839,9 +876,7 @@
  *
  * `data` must be a valid array of `VirtualWriteData` with the length of at least `len`
  */
-int32_t virt_write_raw_list(struct VirtualMemoryObj *mem,
-                            const struct VirtualWriteData *data,
-                            uintptr_t len);
+int32_t virt_write_raw_list(VirtualMemoryObj *mem, const VirtualWriteData *data, uintptr_t len);
 
 /**
  * Read a single value into `out` from a provided `Address`
@@ -850,17 +885,17 @@
  *
  * `out` must be a valid pointer to a data buffer of at least `len` size.
  */
-int32_t virt_read_raw_into(struct VirtualMemoryObj *mem, Address addr, uint8_t *out, uintptr_t len);
+int32_t virt_read_raw_into(VirtualMemoryObj *mem, Address addr, uint8_t *out, uintptr_t len);
 
 /**
  * Read a single 32-bit value from a provided `Address`
  */
-uint32_t virt_read_u32(struct VirtualMemoryObj *mem, Address addr);
+uint32_t virt_read_u32(VirtualMemoryObj *mem, Address addr);
 
 /**
  * Read a single 64-bit value from a provided `Address`
  */
-uint64_t virt_read_u64(struct VirtualMemoryObj *mem, Address addr);
+uint64_t virt_read_u64(VirtualMemoryObj *mem, Address addr);
 
 /**
  * Write a single value from `input` into a provided `Address`
@@ -869,34 +904,27 @@
  *
  * `input` must be a valid pointer to a data buffer of at least `len` size.
  */
-int32_t virt_write_raw(struct VirtualMemoryObj *mem,
-                       Address addr,
-                       const uint8_t *input,
-                       uintptr_t len);
+int32_t virt_write_raw(VirtualMemoryObj *mem, Address addr, const uint8_t *input, uintptr_t len);
 
 /**
  * Write a single 32-bit value into a provided `Address`
  */
-int32_t virt_write_u32(struct VirtualMemoryObj *mem, Address addr, uint32_t val);
+int32_t virt_write_u32(VirtualMemoryObj *mem, Address addr, uint32_t val);
 
 /**
  * Write a single 64-bit value into a provided `Address`
  */
-int32_t virt_write_u64(struct VirtualMemoryObj *mem, Address addr, uint64_t val);
-
-uint8_t arch_bits(const struct ArchitectureObj *arch);
-
-Endianess arch_endianess(const struct ArchitectureObj *arch);
-
-<<<<<<< HEAD
-uintptr_t page_size(const struct ArchitectureObj *arch);
-=======
+int32_t virt_write_u64(VirtualMemoryObj *mem, Address addr, uint64_t val);
+
+uint8_t arch_bits(const ArchitectureObj *arch);
+
+Endianess arch_endianess(const ArchitectureObj *arch);
+
 uintptr_t arch_page_size(const ArchitectureObj *arch);
->>>>>>> 1ece1f62
-
-uintptr_t arch_size_addr(const struct ArchitectureObj *arch);
-
-uint8_t arch_address_space_bits(const struct ArchitectureObj *arch);
+
+uintptr_t arch_size_addr(const ArchitectureObj *arch);
+
+uint8_t arch_address_space_bits(const ArchitectureObj *arch);
 
 /**
  * Free an architecture reference
@@ -905,9 +933,9 @@
  *
  * `arch` must be a valid heap allocated reference created by one of the API's functions.
  */
-void arch_free(struct ArchitectureObj *arch);
-
-bool is_x86_arch(const struct ArchitectureObj *arch);
+void arch_free(ArchitectureObj *arch);
+
+bool is_x86_arch(const ArchitectureObj *arch);
 
 #ifdef __cplusplus
 } // extern "C"
